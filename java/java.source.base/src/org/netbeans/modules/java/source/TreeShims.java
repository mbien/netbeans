/*
 * Licensed to the Apache Software Foundation (ASF) under one
 * or more contributor license agreements.  See the NOTICE file
 * distributed with this work for additional information
 * regarding copyright ownership.  The ASF licenses this file
 * to you under the Apache License, Version 2.0 (the
 * "License"); you may not use this file except in compliance
 * with the License.  You may obtain a copy of the License at
 *
 *   http://www.apache.org/licenses/LICENSE-2.0
 *
 * Unless required by applicable law or agreed to in writing,
 * software distributed under the License is distributed on an
 * "AS IS" BASIS, WITHOUT WARRANTIES OR CONDITIONS OF ANY
 * KIND, either express or implied.  See the License for the
 * specific language governing permissions and limitations
 * under the License.
 */
package org.netbeans.modules.java.source;

import com.sun.source.tree.BreakTree;
import com.sun.source.tree.CaseTree;
import com.sun.source.tree.ExpressionTree;
import com.sun.source.tree.InstanceOfTree;
import com.sun.source.tree.SwitchTree;
import com.sun.source.tree.Tree;
import com.sun.tools.javac.tree.JCTree;
import com.sun.tools.javac.tree.TreeMaker;
import com.sun.tools.javac.util.ListBuffer;
import java.lang.reflect.InvocationTargetException;
import java.lang.reflect.Method;
import java.util.ArrayList;
import java.util.Collections;
import java.util.List;
import javax.lang.model.element.Name;
import org.openide.util.Exceptions;
<<<<<<< HEAD
import javax.lang.model.element.Element;
import javax.lang.model.element.ElementKind;
import javax.lang.model.element.TypeElement;
=======
>>>>>>> f21f266c

public class TreeShims {

    public static final String BINDING_PATTERN = "BINDING_PATTERN"; //NOI18N
    public static final String SWITCH_EXPRESSION = "SWITCH_EXPRESSION"; //NOI18N
    public static final String YIELD = "YIELD"; //NOI18N
    public static final String BINDING_VARIABLE = "BINDING_VARIABLE"; //NOI18N
<<<<<<< HEAD
    public static final String RECORD = "RECORD"; //NOI18N

=======
>>>>>>> f21f266c

    public static List<? extends ExpressionTree> getExpressions(CaseTree node) {
        try {
            Method getExpressions = CaseTree.class.getDeclaredMethod("getExpressions");
            return (List<? extends ExpressionTree>) getExpressions.invoke(node);
        } catch (NoSuchMethodException ex) {
            return Collections.singletonList(node.getExpression());
        } catch (IllegalAccessException | IllegalArgumentException | InvocationTargetException ex) {
            throw TreeShims.<RuntimeException>throwAny(ex);
        }
    }

    public static Tree getBody(CaseTree node) {
        try {
            Method getBody = CaseTree.class.getDeclaredMethod("getBody");
            return (Tree) getBody.invoke(node);
        } catch (NoSuchMethodException ex) {
            return null;
        } catch (IllegalAccessException | IllegalArgumentException | InvocationTargetException ex) {
            throw TreeShims.<RuntimeException>throwAny(ex);
        }
    }

    public static Tree getPattern(InstanceOfTree node) {
        try {
            Method getPattern = InstanceOfTree.class.getDeclaredMethod("getPattern");
            return (Tree) getPattern.invoke(node);
        } catch (NoSuchMethodException ex) {
            return null;
        } catch (IllegalAccessException | IllegalArgumentException | InvocationTargetException ex) {
            throw TreeShims.<RuntimeException>throwAny(ex);
        }
    }

    public static List<? extends ExpressionTree> getExpressions(Tree node) {
        List<? extends ExpressionTree> exprTrees = new ArrayList<>();

        switch (node.getKind().toString()) {
            case "CASE":
                exprTrees = getExpressions((CaseTree) node);
                break;
            case SWITCH_EXPRESSION: {
                try {
                    Class swExprTreeClass = Class.forName("com.sun.source.tree.SwitchExpressionTree");
                    Method getExpressions = swExprTreeClass.getDeclaredMethod("getExpression");
                    exprTrees = Collections.singletonList((ExpressionTree) getExpressions.invoke(node));
                } catch (ClassNotFoundException | NoSuchMethodException | SecurityException | IllegalAccessException | IllegalArgumentException | InvocationTargetException ex) {
                    throw TreeShims.<RuntimeException>throwAny(ex);
                }
                break;
            }
            case "SWITCH":
                exprTrees = Collections.singletonList(((SwitchTree) node).getExpression());
                break;
            default:
                break;
        }
        return exprTrees;
    }

    public static List<? extends CaseTree> getCases(Tree node) {
        List<? extends CaseTree> caseTrees = new ArrayList<>();

        switch (node.getKind().toString()) {
            case "SWITCH":
                caseTrees = ((SwitchTree) node).getCases();
                break;
            case "SWITCH_EXPRESSION": {
                try {
                    Class swExprTreeClass = Class.forName("com.sun.source.tree.SwitchExpressionTree");
                    Method getCases = swExprTreeClass.getDeclaredMethod("getCases");
                    caseTrees = (List<? extends CaseTree>) getCases.invoke(node);
                } catch (ClassNotFoundException | NoSuchMethodException | SecurityException | IllegalAccessException | IllegalArgumentException | InvocationTargetException ex) {
                    throw TreeShims.<RuntimeException>throwAny(ex);
                }
            }
        }
        return caseTrees;
    }

    public static ExpressionTree getValue(BreakTree node) {
        try {
            Method getExpression = BreakTree.class.getDeclaredMethod("getValue");
            return (ExpressionTree) getExpression.invoke(node);
        } catch (NoSuchMethodException ex) {
            return null;
        } catch (IllegalAccessException | IllegalArgumentException | InvocationTargetException ex) {
            throw TreeShims.<RuntimeException>throwAny(ex);
        }
    }

    public static Name getBinding(Tree node) {
        try {
            Class bpt = Class.forName("com.sun.source.tree.BindingPatternTree");
            Method getBinding = bpt.getDeclaredMethod("getBinding");
            return (Name) getBinding.invoke(node);
        } catch (NoSuchMethodException | ClassNotFoundException ex) {
            return null;
        } catch (IllegalAccessException | IllegalArgumentException | InvocationTargetException ex) {
            throw TreeShims.<RuntimeException>throwAny(ex);
        }
    }

    public static ExpressionTree getYieldValue(Tree node) {
        if (!node.getKind().toString().equals(YIELD)) {
            return null;
        }
        try {
            Class yieldTreeClass = Class.forName("com.sun.source.tree.YieldTree"); //NOI18N
            Method getExpression = yieldTreeClass.getDeclaredMethod("getValue");  //NOI18N
            return (ExpressionTree) getExpression.invoke(node);
        } catch (NoSuchMethodException ex) {
            return null;
        } catch (IllegalAccessException | IllegalArgumentException | InvocationTargetException | ClassNotFoundException ex) {
            throw TreeShims.<RuntimeException>throwAny(ex);
        }
    }

    public static Tree SwitchExpression(TreeMaker make, ExpressionTree selector, List<? extends CaseTree> caseList) throws SecurityException {
        ListBuffer<JCTree.JCCase> cases = new ListBuffer<JCTree.JCCase>();
        for (CaseTree t : caseList) {
            cases.append((JCTree.JCCase) t);
        }
        try {
            Method getMethod = TreeMaker.class.getDeclaredMethod("SwitchExpression", JCTree.JCExpression.class, com.sun.tools.javac.util.List.class);
            return (Tree) getMethod.invoke(make, (JCTree.JCExpression) selector, cases.toList());
        } catch (NoSuchMethodException | IllegalAccessException | IllegalArgumentException | InvocationTargetException ex) {
            throw TreeShims.<RuntimeException>throwAny(ex);
        }
    }
  
    public static Tree getBindingPatternType(Tree node) {
        if (!node.getKind().toString().equals(BINDING_PATTERN)) {
            return null;
        }
        try {
            Class bindingPatternTreeClass = Class.forName("com.sun.source.tree.BindingPatternTree"); //NOI18N
            Method getType = bindingPatternTreeClass.getDeclaredMethod("getType");  //NOI18N
            return (Tree) getType.invoke(node);
        } catch (NoSuchMethodException ex) {
            return null;
        } catch (IllegalAccessException | IllegalArgumentException | InvocationTargetException | ClassNotFoundException ex) {
            throw TreeShims.<RuntimeException>throwAny(ex);
        }
    }

    @SuppressWarnings("unchecked")
    private static <T extends Throwable> RuntimeException throwAny(Throwable t) throws T {
        throw (T) t;
    }
    public static boolean isRecord(Element el) {
        return el != null && "RECORD".equals(el.getKind().name());
    }

    public static boolean isRecordComponent(Element el) {
        return el != null && "RECORD_COMPONENT".equals(el.getKind().name());
    }

    public static Element toRecordComponent(Element el) {
        if (el == null ||el.getKind() != ElementKind.FIELD) {
            return el;
        }
        TypeElement owner = (TypeElement) el.getEnclosingElement();
        if (!"RECORD".equals(owner.getKind().name())) {
            return el;
        }
        for (Element encl : owner.getEnclosedElements()) {
            if (isRecordComponent(encl.getKind()) &&
                encl.getSimpleName().equals(el.getSimpleName())) {
                return encl;
            }
        }
        return el;
    }

    private static boolean isRecordComponent(ElementKind kind) {
        return "RECORD_COMPONENT".equals(kind.name());
    }
}<|MERGE_RESOLUTION|>--- conflicted
+++ resolved
@@ -34,12 +34,10 @@
 import java.util.List;
 import javax.lang.model.element.Name;
 import org.openide.util.Exceptions;
-<<<<<<< HEAD
+
 import javax.lang.model.element.Element;
 import javax.lang.model.element.ElementKind;
 import javax.lang.model.element.TypeElement;
-=======
->>>>>>> f21f266c
 
 public class TreeShims {
 
@@ -47,11 +45,7 @@
     public static final String SWITCH_EXPRESSION = "SWITCH_EXPRESSION"; //NOI18N
     public static final String YIELD = "YIELD"; //NOI18N
     public static final String BINDING_VARIABLE = "BINDING_VARIABLE"; //NOI18N
-<<<<<<< HEAD
     public static final String RECORD = "RECORD"; //NOI18N
-
-=======
->>>>>>> f21f266c
 
     public static List<? extends ExpressionTree> getExpressions(CaseTree node) {
         try {
