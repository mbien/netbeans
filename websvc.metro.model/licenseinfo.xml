<?xml version="1.0" encoding="UTF-8"?>
<!--

    Licensed to the Apache Software Foundation (ASF) under one
    or more contributor license agreements.  See the NOTICE file
    distributed with this work for additional information
    regarding copyright ownership.  The ASF licenses this file
    to you under the Apache License, Version 2.0 (the
    "License"); you may not use this file except in compliance
    with the License.  You may obtain a copy of the License at

      http://www.apache.org/licenses/LICENSE-2.0

    Unless required by applicable law or agreed to in writing,
    software distributed under the License is distributed on an
    "AS IS" BASIS, WITHOUT WARRANTIES OR CONDITIONS OF ANY
    KIND, either express or implied.  See the License for the
    specific language governing permissions and limitations
    under the License.

-->
<licenseinfo>
    <fileset>
        <file>src/org/netbeans/modules/websvc/metro/model/catalog/resources/metro.xsd</file>
        <license ref="CDDL-1.1"/>
<<<<<<< HEAD
        <comment type="CATEGORY_B">XMLSchema is used to generate class files required for module compilation and at runtime for XML validation and code completion.</comment>
=======
        <comment>Schema file is used to generate java files required for module compilation.</comment>
>>>>>>> e49c7495
    </fileset>
</licenseinfo><|MERGE_RESOLUTION|>--- conflicted
+++ resolved
@@ -23,10 +23,6 @@
     <fileset>
         <file>src/org/netbeans/modules/websvc/metro/model/catalog/resources/metro.xsd</file>
         <license ref="CDDL-1.1"/>
-<<<<<<< HEAD
-        <comment type="CATEGORY_B">XMLSchema is used to generate class files required for module compilation and at runtime for XML validation and code completion.</comment>
-=======
-        <comment>Schema file is used to generate java files required for module compilation.</comment>
->>>>>>> e49c7495
+        <comment type="CATEGORY_B">XMLSchema is used to generate source files required for module compilation and at runtime for XML validation and code completion.</comment>
     </fileset>
 </licenseinfo>