# Licensed to the Apache Software Foundation (ASF) under one
# or more contributor license agreements.  See the NOTICE file
# distributed with this work for additional information
# regarding copyright ownership.  The ASF licenses this file
# to you under the Apache License, Version 2.0 (the
# "License"); you may not use this file except in compliance
# with the License.  You may obtain a copy of the License at
#
#   http://www.apache.org/licenses/LICENSE-2.0
#
# Unless required by applicable law or agreed to in writing,
# software distributed under the License is distributed on an
# "AS IS" BASIS, WITHOUT WARRANTIES OR CONDITIONS OF ANY
# KIND, either express or implied.  See the License for the
# specific language governing permissions and limitations
# under the License.

name: Apache Netbeans Continuous Integration

on:
  push:
  pull_request:

jobs:
  windows:
    name: Windows build
    runs-on: windows-2019
    steps:
      - name: Checkout
        uses: actions/checkout@v2

      - name: Caching dependencies
        uses: actions/cache@v2
        with:
          path: ~/.hgexternalcache
          key: ${{ runner.os }}-${{ hashFiles('**/external/binaries-list') }}
          restore-keys: ${{ runner.os }}-

      - name: Clean
        run: ant clean
        
      - name: Build
        run: ant build
        
      - name: Test
        run: ant -f platform/core.network test

      - name: Test PHP modules
        run: |
          ant -f php/hudson.php test
          ant -f php/languages.neon test
          ant -f php/php.api.annotation test
          ant -f php/php.api.documentation test
          ant -f php/php.api.executable test
          ant -f php/php.api.framework test
          ant -f php/php.api.phpmodule test
          ant -f php/php.api.testing test
          ant -f php/php.apigen test
          ant -f php/php.atoum test
          # ant -f php/php.code.analysis test
          ant -f php/php.codeception test
          ant -f php/php.composer test
          # ant -f php/php.dbgp test
          ant -f php/php.doctrine2 test
          # ant -f php/php.editor test
          # ant -f php/php.latte test
<<<<<<< HEAD
          # ant -f php/php.nette.tester test
          # ant -f php/php.phpunit test
          ant -f php/php.project test
=======
          ant -f php/php.nette.tester test
          ant -f php/php.phpunit test
          # ant -f php/php.project test
>>>>>>> d1e49d5c
          ant -f php/php.refactoring test
          # ant -f php/php.smarty test
          # ant -f php/php.symfony test
          # ant -f php/php.symfony2 test
          ant -f php/php.twig test
          ant -f php/php.zend test
          ant -f php/php.zend2 test
          ant -f php/spellchecker.bindings.php test

  linux:
    name: Check Build System
    runs-on: ubuntu-18.04
    steps:
      - name: Checkout
        uses: actions/checkout@v2

      - name: Caching dependencies
        uses: actions/cache@v2
        with:
          path: ~/.hgexternalcache
          key: ${{ runner.os }}-${{ hashFiles('**/external/binaries-list') }}
          restore-keys: ${{ runner.os }}-

      - name: Clean
        run: ant -Dcluster.config=basic clean

      - name: Build
        run: ant -Dcluster.config=basic build

      - name: Test Netbeans Build System
        run: ant -Dcluster.config=basic localtest<|MERGE_RESOLUTION|>--- conflicted
+++ resolved
@@ -64,15 +64,9 @@
           ant -f php/php.doctrine2 test
           # ant -f php/php.editor test
           # ant -f php/php.latte test
-<<<<<<< HEAD
-          # ant -f php/php.nette.tester test
-          # ant -f php/php.phpunit test
-          ant -f php/php.project test
-=======
           ant -f php/php.nette.tester test
           ant -f php/php.phpunit test
-          # ant -f php/php.project test
->>>>>>> d1e49d5c
+          ant -f php/php.project test
           ant -f php/php.refactoring test
           # ant -f php/php.smarty test
           # ant -f php/php.symfony test
