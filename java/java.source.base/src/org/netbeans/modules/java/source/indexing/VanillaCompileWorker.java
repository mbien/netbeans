--- conflicted
+++ resolved
@@ -54,6 +54,7 @@
 import com.sun.tools.javac.tree.JCTree;
 import com.sun.tools.javac.tree.JCTree.JCBlock;
 import com.sun.tools.javac.tree.JCTree.JCClassDecl;
+import com.sun.tools.javac.tree.JCTree.JCCompilationUnit;
 import com.sun.tools.javac.tree.JCTree.JCExpression;
 import com.sun.tools.javac.tree.JCTree.JCModuleDecl;
 import com.sun.tools.javac.tree.JCTree.JCNewClass;
@@ -491,7 +492,20 @@
         }
     }
 
+    public static class HandledUnits {
+        public final List<CompilationUnitTree> handled = new ArrayList<>();
+    }
+
     private void dropMethodsAndErrors(com.sun.tools.javac.util.Context ctx, CompilationUnitTree cut) {
+        HandledUnits hu = ctx.get(HandledUnits.class);
+        if (hu == null) {
+            ctx.put(HandledUnits.class, hu = new HandledUnits());
+        }
+        if (hu.handled.contains(cut)) {
+            //already seen
+            return ;
+        }
+        hu.handled.add(cut);
         Symtab syms = Symtab.instance(ctx);
         Names names = Names.instance(ctx);
         Types types = Types.instance(ctx);
@@ -543,14 +557,10 @@
                 if (msym.erasure_field != null && msym.erasure_field.hasTag(TypeTag.METHOD))
                     clearMethodType((Type.MethodType) msym.erasure_field);
                 clearAnnotations(decl.sym.getMetadata());
-<<<<<<< HEAD
-                return null;
-=======
                 if (decl.sym.defaultValue != null && isAnnotationErroneous(decl.sym.defaultValue)) {
                     decl.sym.defaultValue = null;
                 }
-                return super.visitMethod(node, p);
->>>>>>> 5594d857
+                return null;
             }
 
             private void clearMethodType(Type.MethodType mt) {
@@ -597,14 +607,11 @@
                         clazz.defs = com.sun.tools.javac.util.List.filter(clazz.defs, def);
                     }
                 }
-<<<<<<< HEAD
+                super.visitClass(node, p);
                 clazz.defs = clazz.defs.prepend(make.Block(0, anonymousClasses.stream().map(nc -> make.Exec(nc)).collect(com.sun.tools.javac.util.List.collector())));
                 } finally {
                     anonymousClasses = oldAnonymousClasses;
                 }
-=======
-                super.visitClass(node, p);
->>>>>>> 5594d857
                 return null;
             }
 
